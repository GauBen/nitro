import { promises as fsp } from "node:fs";
import type { RequestListener } from "node:http";
import { tmpdir } from "node:os";
import { type DateString, formatDate } from "compatx";
import { defu } from "defu";
import destr from "destr";
import { type Listener, listen } from "listhen";
import { fileURLToPath } from "mlly";
import {
  build,
  copyPublicAssets,
  createDevServer,
  createNitro,
  prepare,
  prerender,
<<<<<<< HEAD
} from "nitro/core";
import type { Nitro, NitroConfig } from "nitro/types";
=======
} from "nitropack/core";
import type { Nitro, NitroConfig } from "nitropack/types";
>>>>>>> 7e1a70af
import { type FetchOptions, fetch } from "ofetch";
import { join, resolve } from "pathe";
import { isWindows, nodeMajorVersion } from "std-env";
import { joinURL } from "ufo";
import { afterAll, beforeAll, describe, expect, it } from "vitest";

export interface Context {
  preset: string;
  nitro?: Nitro;
  rootDir: string;
  outDir: string;
  fetch: (url: string, opts?: FetchOptions) => Promise<any>;
  server?: Listener;
  isDev: boolean;
  isWorker: boolean;
  isLambda: boolean;
  isIsolated: boolean;
  supportsEnv: boolean;
  env: Record<string, string>;
  lambdaV1?: boolean;
  // [key: string]: unknown;
}

// https://github.com/unjs/nitro/pull/1240
export const describeIf = (
  condition: boolean,
  title: string,
  factory: () => any
) =>
  condition
    ? describe(title, factory)
    : describe(title, () => {
        it.skip("skipped", () => {});
      });

export const fixtureDir = fileURLToPath(
  new URL("fixture", import.meta.url).href
);

export const getPresetTmpDir = (preset: string) => {
  if (preset.startsWith("cloudflare")) {
    return fileURLToPath(
      new URL(`.tmp/${preset}`, import.meta.url) as any /* remove me */
    );
  }

  return resolve(
    process.env.NITRO_TEST_TMP_DIR || join(tmpdir(), "nitro-tests"),
    preset
  );
};

export async function setupTest(
  preset: string,
  opts: { config?: NitroConfig; compatibilityDate?: DateString } = {}
) {
  const presetTmpDir = getPresetTmpDir(preset);

  await fsp.rm(presetTmpDir, { recursive: true }).catch(() => {});
  await fsp.mkdir(presetTmpDir, { recursive: true });

  const ctx: Context = {
    preset,
    isDev: preset === "nitro-dev",
    isWorker: [
      "cloudflare-worker",
      "cloudflare-module",
      "cloudflare-pages",
      "vercel-edge",
      "winterjs",
    ].includes(preset),
    isLambda: ["aws-lambda", "netlify-legacy"].includes(preset),
    isIsolated: ["winterjs"].includes(preset),
    supportsEnv: !["winterjs"].includes(preset),
    rootDir: fixtureDir,
    outDir: resolve(fixtureDir, presetTmpDir, ".output"),
    env: {
      NITRO_HELLO: "world",
      CUSTOM_HELLO_THERE: "general",
      SECRET: "secret",
      APP_DOMAIN: "test.com",
    },
    fetch: (url, opts) =>
      fetch(joinURL(ctx.server!.url, url.slice(1)), {
        redirect: "manual",
        ...(opts as any),
      }),
  };

  // Set environment variables for process compatible presets
  for (const [name, value] of Object.entries(ctx.env)) {
    process.env[name] = value;
  }

  const config = defu(opts.config, {
    preset: ctx.preset,
    dev: ctx.isDev,
    rootDir: ctx.rootDir,
    runtimeConfig: {
      nitro: {
        envPrefix: "CUSTOM_",
      },
      hello: "",
      helloThere: "",
    },
    buildDir: resolve(fixtureDir, presetTmpDir, ".nitro"),
    serveStatic: !ctx.isDev && !ctx.isWorker,
    output: {
      dir: ctx.outDir,
    },
    timing: !ctx.isWorker,
  });
  const nitro = (ctx.nitro = await createNitro(config, {
    compatibilityDate: opts.compatibilityDate || formatDate(new Date()),
  }));

  if (ctx.isDev) {
    // Setup development server
    const devServer = createDevServer(ctx.nitro);
    ctx.server = await devServer.listen({});
    await prepare(ctx.nitro);
    const ready = new Promise<void>((resolve) => {
      ctx.nitro!.hooks.hook("dev:reload", () => resolve());
    });
    await build(ctx.nitro);
    await ready;
  } else {
    // Production build
    await prepare(nitro);
    await copyPublicAssets(nitro);
    await prerender(nitro);
    await build(nitro);
  }

  afterAll(async () => {
    if (ctx.server) {
      await ctx.server.close();
    }
    if (ctx.nitro) {
      await ctx.nitro.close();
    }
  });

  return ctx;
}

export async function startServer(ctx: Context, handle: RequestListener) {
  ctx.server = await listen(handle);
  console.log(">", ctx.server!.url);
}

type TestHandlerResult = {
  data: any;
  status: number;
  headers: Record<string, string | string[]>;
};
type TestHandler = (options: any) => Promise<TestHandlerResult | Response>;

export function testNitro(
  ctx: Context,
  getHandler: () => TestHandler | Promise<TestHandler>,
  additionalTests?: (ctx: Context, callHandler: TestHandler) => void
) {
  let _handler: TestHandler;

  async function callHandler(
    options: any,
    callOpts: { binary?: boolean } = {}
  ): Promise<TestHandlerResult> {
    const result = await _handler(options);
    if (!["Response", "_Response"].includes(result.constructor.name)) {
      return result as TestHandlerResult;
    }

    const headers: Record<string, string | string[]> = {};
    for (const [key, value] of (result as Response).headers.entries()) {
      if (headers[key]) {
        if (!Array.isArray(headers[key])) {
          headers[key] = [headers[key] as string];
        }
        if (Array.isArray(value)) {
          (headers[key] as string[]).push(...value);
        } else {
          (headers[key] as string[]).push(value);
        }
      } else {
        headers[key] = value;
      }
    }

    return {
      data: callOpts.binary
        ? Buffer.from(await (result as Response).arrayBuffer())
        : destr(await (result as Response).text()),
      status: result.status,
      headers,
    };
  }

  beforeAll(async () => {
    _handler = await getHandler();
  }, 25_000);

  it("API Works", async () => {
    const { data: helloData } = await callHandler({ url: "/api/hello" });
    expect(helloData).to.toMatchObject({ message: "Hello API" });

    const { data: heyData } = await callHandler({ url: "/api/hey" });
    expect(heyData).to.have.string("Hey API");

    const { data: kebabData } = await callHandler({ url: "/api/kebab" });
    expect(kebabData).to.have.string("hello-world");

    const { data: paramsData } = await callHandler({
      url: "/api/param/test_param",
    });
    expect(paramsData).toBe("test_param");

    const { data: paramsData2 } = await callHandler({
      url: "/api/wildcard/foo/bar/baz",
    });
    expect(paramsData2).toBe("foo/bar/baz");
  });

  it("Handle 404 not found", async () => {
    const res = await callHandler({ url: "/api/not-found" });
    expect(res.status).toBe(404);
  });

  it("Handle 405 method not allowed", async () => {
    const res = await callHandler({ url: "/api/upload" });
    expect(res.status).toBe(405);
  });

  it("handles route rules - redirects", async () => {
    const base = await callHandler({ url: "/rules/redirect" });
    expect(base.status).toBe(307);
    expect(base.headers.location).toBe("/base");

    const obj = await callHandler({ url: "/rules/redirect/obj" });
    expect(obj.status).toBe(308);
    expect(obj.headers.location).toBe("https://nitro.unjs.io/");

    const wildcard = await callHandler({
      url: "/rules/redirect/wildcard/nuxt",
    });
    expect(wildcard.status).toBe(307);
    expect(wildcard.headers.location).toBe("https://nitro.unjs.io/nuxt");
  });

  it("binary response", async () => {
    const { data } = await callHandler({ url: "/icon.png" }, { binary: true });
    let buffer: Buffer;
    if (ctx.isLambda) {
      // TODO: Handle base64 decoding in lambda tests themselves
      expect(typeof data).toBe("string");
      buffer = Buffer.from(data, "base64");
    } else {
      buffer = data;
    }
    // Check if buffer is a png
    function isBufferPng(buffer: Buffer) {
      return (
        buffer[0] === 0x89 &&
        buffer[1] === 0x50 &&
        buffer[2] === 0x4e &&
        buffer[3] === 0x47
      );
    }
    expect(isBufferPng(buffer)).toBe(true);
  });

  it("render JSX", async () => {
    const { data } = await callHandler({ url: "/jsx" });
    expect(data).toMatch("<h1 >Hello JSX!</h1>");
  });

  it("handles route rules - headers", async () => {
    const { headers } = await callHandler({ url: "/rules/headers" });
    expect(headers["cache-control"]).toBe("s-maxage=60");
  });

  it("handles route rules - cors", async () => {
    const expectedHeaders = {
      "access-control-allow-origin": "*",
      "access-control-allow-methods": "GET",
      "access-control-allow-headers": "*",
      "access-control-max-age": "0",
    };
    const { headers } = await callHandler({ url: "/rules/cors" });
    expect(headers).toMatchObject(expectedHeaders);
  });

  it("handles route rules - allowing overriding", async () => {
    const override = await callHandler({ url: "/rules/nested/override" });
    expect(override.headers.location).toBe("/other");
    expect(override.headers["x-test"]).toBe("test");

    const base = await callHandler({ url: "/rules/nested/base" });
    expect(base.headers.location).toBe("/base");
    expect(base.headers["x-test"]).toBe("test");
  });

  it("handles errors", async () => {
    const { status } = await callHandler({
      url: "/api/error",
      headers: {
        Accept: "application/json",
      },
    });
    expect(status).toBe(503);
    const { data: heyData } = await callHandler({ url: "/api/hey" });
    expect(heyData).to.have.string("Hey API");
  });

  it("universal import.meta", async () => {
    const { status, data } = await callHandler({ url: "/api/import-meta" });
    expect(status).toBe(200);
    expect(data.testFile).toMatch(/[/\\]test.txt$/);
    expect(data.hasEnv).toBe(true);
  });

  it("handles custom server assets", async () => {
    const { data: html, status: htmlStatus } = await callHandler({
      url: "/file?filename=index.html",
    });
    expect(htmlStatus).toBe(200);
    expect(html).toContain("<h1>nitro is amazing!</h1>");

    const { data: txtFile, status: txtStatus } = await callHandler({
      url: "/file?filename=test.txt",
    });
    expect(txtStatus).toBe(200);
    expect(txtFile).toContain("this is an asset from a text file from nitro");

    const { data: mdFile, status: mdStatus } = await callHandler({
      url: "/assets/md",
    });
    expect(mdStatus).toBe(200);
    expect(mdFile).toContain("# Hello world");
  });

  if (ctx.nitro!.options.serveStatic) {
    it("serve static asset /favicon.ico", async () => {
      const { status, headers } = await callHandler({ url: "/favicon.ico" });
      expect(status).toBe(200);
      expect(headers.etag).toBeDefined();
      expect(headers["content-type"]).toMatchInlineSnapshot(
        '"image/vnd.microsoft.icon"'
      );
    });

    it("serve static asset /build/test.txt", async () => {
      const { status, headers } = await callHandler({ url: "/build/test.txt" });
      expect(status).toBe(200);
      expect(headers.etag).toMatchInlineSnapshot(
        `""7-vxGfAKTuGVGhpDZqQLqV60dnKPw""`
      );
      expect(headers["content-type"]).toMatchInlineSnapshot(
        '"text/plain; charset=utf-8"'
      );
    });

    it("stores content-type for prerendered routes", async () => {
      const { data, headers } = await callHandler({
        url: "/api/param/prerender4",
      });
      expect(data).toBe("prerender4");
      expect(headers["content-type"]).toBe("text/plain; charset=utf-16");
    });
  }

  it("shows 404 for /build/non-file", async () => {
    const { status } = await callHandler({ url: "/build/non-file" });
    expect(status).toBe(404);
  });

  it("find auto imported utils", async () => {
    const res = await callHandler({ url: "/imports" });
    expect(res.data).toMatchInlineSnapshot(`
        {
          "testUtil": 123,
        }
      `);
  });

  it.skipIf(ctx.preset === "deno-server")(
    "resolve module version conflicts",
    async () => {
      const { data } = await callHandler({ url: "/modules" });
      expect(data).toMatchObject({
        depA: "@fixture/nitro-lib@1.0.0+@fixture/nested-lib@1.0.0",
        depB: "@fixture/nitro-lib@2.0.1+@fixture/nested-lib@2.0.1",
        depLib: "@fixture/nitro-lib@2.0.0+@fixture/nested-lib@2.0.0",
        subpathLib: "@fixture/nitro-lib@2.0.0",
        extraUtils: "@fixture/nitro-utils/extra",
      });
    }
  );

  it.skipIf(ctx.isIsolated)("useStorage (with base)", async () => {
    const putRes = await callHandler({
      url: "/api/storage/item?key=test:hello",
      method: "PUT",
      body: "world",
    });
    expect(putRes.data).toMatchObject("world");

    expect(
      (
        await callHandler({
          url: "/api/storage/item?key=:",
        })
      ).data
    ).toMatchObject(["test:hello"]);

    expect(
      (
        await callHandler({
          url: "/api/storage/item?base=test&key=:",
        })
      ).data
    ).toMatchObject(["hello"]);

    expect(
      (
        await callHandler({
          url: "/api/storage/item?base=test&key=hello",
        })
      ).data
    ).toBe("world");
  });

  if (additionalTests) {
    additionalTests(ctx, callHandler);
  }

  it("runtime proxy", async () => {
    const { data } = await callHandler({
      url: "/api/proxy?foo=bar",
      headers: {
        "x-test": "foobar",
      },
    });
    expect(data.headers["x-test"]).toBe("foobar");
    expect(data.url).toBe("/api/echo?foo=bar");
  });

  it.skipIf(ctx.preset === "bun" /* TODO */)("stream", async () => {
    const { data } = await callHandler({
      url: "/stream",
    });
    expect(data).toBe(ctx.isLambda ? btoa("nitroisawesome") : "nitroisawesome");
  });

  it.skipIf(!ctx.supportsEnv)("config", async () => {
    const { data } = await callHandler({
      url: "/config",
    });
    expect(data).toMatchObject({
      appConfig: {
        dynamic: "from-middleware",
        "app-config": true,
        "nitro-config": true,
        "server-config": true,
      },
      runtimeConfig: {
        dynamic: "from-env",
        url: "https://test.com",
        app: {
          baseURL: "/",
        },
      },
      sharedAppConfig: {
        dynamic: "initial",
        "app-config": true,
        "nitro-config": true,
        "server-config": true,
      },
      sharedRuntimeConfig: {
        dynamic: "from-env",
        // url: "https://test.com",
        app: {
          baseURL: "/",
        },
      },
    });
  });

  if (ctx.nitro!.options.timing) {
    it("set server timing header", async () => {
      const { status, headers } = await callHandler({
        url: "/api/hello",
      });
      expect(status).toBe(200);
      expect(headers["server-timing"]).toMatch(/-;dur=\d+;desc="Generate"/);
    });
  }

  it("static build flags", async () => {
    const { data } = await callHandler({ url: "/static-flags" });
    expect(data).toMatchObject({
      dev: [ctx.isDev, ctx.isDev],
      preset: [ctx.preset, ctx.preset],
      prerender: [
        ctx.preset === "nitro-prerenderer",
        ctx.preset === "nitro-prerenderer",
      ],
      client: [false, false],
      nitro: [true, true],
      server: [true, true],
      "versions.nitro": [expect.any(String), expect.any(String)],
      "versions?.nitro": [expect.any(String), expect.any(String)],
    });
  });

  it("event.waitUntil", async () => {
    const res = await callHandler({ url: "/wait-until" });
    expect(res.data).toBe("done");
  });

  describe("ignore", () => {
    it("server routes should be ignored", async () => {
      expect((await callHandler({ url: "/api/_ignored" })).status).toBe(404);
      expect((await callHandler({ url: "/_ignored" })).status).toBe(404);
    });

    it.skipIf(ctx.isWorker || ctx.isDev)(
      "public files should be ignored",
      async () => {
        expect((await callHandler({ url: "/_ignored.txt" })).status).toBe(404);
        expect((await callHandler({ url: "/favicon.ico" })).status).toBe(200);
      }
    );

    it.skipIf(ctx.isWorker || ctx.isDev)(
      "public files can be un-ignored with patterns",
      async () => {
        expect((await callHandler({ url: "/_unignored.txt" })).status).toBe(
          200
        );
      }
    );
  });

  describe("headers", () => {
    it("handles headers correctly", async () => {
      const { headers } = await callHandler({ url: "/api/headers" });
      expect(headers["content-type"]).toBe("text/html");
      expect(headers["x-foo"]).toBe("bar");
      expect(headers["x-array"]).toMatch(/^foo,\s?bar$/);

      let expectedCookies: string | string[] = [
        "foo=bar",
        "bar=baz",
        "test=value; Path=/",
        "test2=value; Path=/",
      ];

      // TODO: Node presets do not split cookies
      // https://github.com/unjs/nitro/issues/1462
      // (vercel and deno-server uses node only for tests only)
      const notSplittingPresets = [
        "node-listener",
        "nitro-dev",
        "vercel",
        (nodeMajorVersion || 0) < 18 && "deno-server",
        (nodeMajorVersion || 0) < 18 && "bun",
      ].filter(Boolean);
      if (notSplittingPresets.includes(ctx.preset)) {
        expectedCookies =
          (nodeMajorVersion || 0) < 18
            ? "foo=bar, bar=baz, test=value; Path=/, test2=value; Path=/"
            : ["foo=bar, bar=baz", "test=value; Path=/", "test2=value; Path=/"];
      }

      // TODO: vercel-edge joins all cookies for some reason!
      if (ctx.preset === "vercel-edge") {
        expectedCookies =
          "foo=bar, bar=baz, test=value; Path=/, test2=value; Path=/";
      }

      expect(headers["set-cookie"]).toMatchObject(expectedCookies);
    });
  });

  describe("errors", () => {
    it.skipIf(ctx.isIsolated)("captures errors", async () => {
      const { data } = await callHandler({ url: "/api/errors" });
      const allErrorMessages = (data.allErrors || []).map(
        (entry: any) => entry.message
      );
      expect(allErrorMessages).to.includes("Service Unavailable");
    });

    it.skipIf(
      !ctx.nitro!.options.node ||
        // TODO: Investigate
        ctx.preset === "bun" ||
        ctx.preset === "deno-server" ||
        ctx.preset === "nitro-dev"
    )("sourcemap works", async () => {
      const { data } = await callHandler({ url: "/error-stack" });
      expect(data.stack).toMatch("test/fixture/routes/error-stack.ts");
    });
  });

  describe("async context", () => {
    it.skipIf(!ctx.nitro!.options.node)("works", async () => {
      const { data } = await callHandler({ url: "/context?foo" });
      expect(data).toMatchObject({
        context: {
          path: "/context?foo",
        },
      });
    });
  });

  describe.skipIf(!ctx.supportsEnv)("environment variables", () => {
    it("can load environment variables from runtimeConfig", async () => {
      const { data } = await callHandler({ url: "/config" });
      expect(data.runtimeConfig.hello).toBe("world");
      expect(data.runtimeConfig.helloThere).toBe("general");
      expect(data.runtimeConfig.secret).toBeUndefined();
    });
  });

  describe("cache", () => {
    it.skipIf(ctx.isIsolated)(
      "should setItem before returning response the first time",
      async () => {
        const {
          data: { timestamp, eventContextCache },
        } = await callHandler({ url: "/api/cached" });

        expect(eventContextCache?.options.swr).toBe(true);

        const calls = await Promise.all([
          callHandler({ url: "/api/cached" }),
          callHandler({ url: "/api/cached" }),
          callHandler({ url: "/api/cached" }),
        ]);

        for (const call of calls) {
          expect(call.data.timestamp).toBe(timestamp);
          expect(call.data.eventContextCache.options.swr).toBe(true);
        }
      }
    );
  });

  describe("scanned files", () => {
    it("Allow having extra method in file name", async () => {
      expect((await callHandler({ url: "/api/methods/get" })).data).toBe("get");
      expect((await callHandler({ url: "/api/methods/foo.get" })).data).toBe(
        "foo.get"
      );
    });
  });

  describe.skipIf(ctx.preset === "cloudflare-worker")("wasm", () => {
    it("dynamic import wasm", async () => {
      expect((await callHandler({ url: "/wasm/dynamic-import" })).data).toBe(
        "2+3=5"
      );
    });

    it("static import wasm", async () => {
      expect((await callHandler({ url: "/wasm/static-import" })).data).toBe(
        "2+3=5"
      );
    });
  });

  describe.skipIf(
    isWindows ||
      !ctx.nitro!.options.node ||
      ctx.isLambda ||
      ctx.isWorker ||
      [
        "bun",
        "deno-server",
        "deno-deploy",
        "netlify",
        "netlify-legacy",
      ].includes(ctx.preset)
  )("Database", () => {
    it("works", async () => {
      const { data } = await callHandler({ url: "/api/db" });
      expect(data).toMatchObject({
        rows: [
          {
            id: "1001",
            firstName: "John",
            lastName: "Doe",
            email: "",
          },
        ],
      });
    });
  });

  describe("Environment specific routes", () => {
    it("filters based on dev|prod", async () => {
      const { data } = await callHandler({ url: "/env" });
      expect(data).toBe(ctx.isDev ? "dev env" : "prod env");
    });
  });
}<|MERGE_RESOLUTION|>--- conflicted
+++ resolved
@@ -13,13 +13,8 @@
   createNitro,
   prepare,
   prerender,
-<<<<<<< HEAD
 } from "nitro/core";
 import type { Nitro, NitroConfig } from "nitro/types";
-=======
-} from "nitropack/core";
-import type { Nitro, NitroConfig } from "nitropack/types";
->>>>>>> 7e1a70af
 import { type FetchOptions, fetch } from "ofetch";
 import { join, resolve } from "pathe";
 import { isWindows, nodeMajorVersion } from "std-env";
