--- conflicted
+++ resolved
@@ -1,10 +1,5 @@
-<<<<<<< HEAD
-import chalk from "chalk";
+import { colors } from "consola/utils";
 import type { PrerenderRoute } from "nitro/types";
-=======
-import { colors } from "consola/utils";
-import type { PrerenderRoute } from "nitropack/types";
->>>>>>> f2ea9f21
 import { parseURL } from "ufo";
 
 const allowedExtensions = new Set(["", ".json"]);
